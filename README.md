## Introduction

**WIP: This codebase is under active development**

Because language models are trained to predict the next token in naturally occurring text, they often reproduce common human errors and misconceptions, even when they "know better" in some sense. More worryingly, when models are trained to generate text that's rated highly by humans, they may learn to output false statements that human evaluators can't detect. We aim to circumvent this issue by directly [**eliciting latent knowledge**](https://docs.google.com/document/d/1WwsnJQstPq91_Yh-Ch2XRL8H_EpsnjrC1dwZXR37PC8/edit) (ELK) inside the activations of a language model.

Specifically, we're building on the **Contrast Consistent Search** (CCS) method described in the paper [Discovering Latent Knowledge in Language Models Without Supervision](https://arxiv.org/abs/2212.03827) by Burns et al. (2022). In CCS, we search for features in the hidden states of a language model which satisfy certain logical consistency requirements. It turns out that these features are often useful for question-answering and text classification tasks, even though the features are trained without labels.

### Quick **Start**

Our code is based on [PyTorch](http://pytorch.org) and [Huggingface Transformers](https://huggingface.co/docs/transformers/index). We test the code on Python 3.9 and 3.10.

First install the package with `pip install -e .` in the root directory, or `pip install -e .[dev]` if you'd like to contribute to the project (see **Development** section below). This should install all the necessary dependencies.

To fit reporters for the HuggingFace model `model` and dataset `dataset`, just run:

```bash
elk elicit microsoft/deberta-v2-xxlarge-mnli imdb
```

This will automatically download the model and dataset, run the model and extract the relevant representations if they aren't cached on disk, fit reporters on them, and save the reporter checkpoints to the `elk-reporters` folder in your home directory. It will also evaluate the reporter classification performance on a held out test set and save it to a CSV file in the same folder.

## Caching

<<<<<<< HEAD
and evaluate on different datasets:

```bash
elk eval --source c92eb2ddd084b88e02b5dfe7c2054c36 --targets 4803c6f7262e13e256f6b0fd39cdd5cf
```
=======
The hidden states resulting from `elk elicit` are cached as a HuggingFace dataset to avoid having to recompute them every time we want to train a probe. The cache is stored in the same place as all other HuggingFace datasets, which is usually `~/.cache/huggingface/datasets`.
>>>>>>> 98861315

## Other commands

To only extract the hidden states for the model `model` and the dataset `dataset` and save them to `my_output_dir`, without training any reporters, you can run:

```bash
elk extract microsoft/deberta-v2-xxlarge-mnli imdb -o my_output_dir
```

## Development
Use `pip install pre-commit && pre-commit install` in the root folder before your first commit.

### Run tests
```bash
pytest
```
### Run type checking
We use [pyright](https://github.com/microsoft/pyright), which is built into the VSCode editor. If you'd like to run it as a standalone tool, it requires a [nodejs installation.](https://nodejs.org/en/download/)
```bash
pyright
```

If you work on a new feature / fix or some other code task, make sure to create an issue and assign it to yourself (Maybe, even share it in the elk channel of Eleuther's Discord with a small note). In this way, others know you are working on the issue and people won't do the same thing twice 👍 Also others can contact you easily.<|MERGE_RESOLUTION|>--- conflicted
+++ resolved
@@ -22,15 +22,7 @@
 
 ## Caching
 
-<<<<<<< HEAD
-and evaluate on different datasets:
-
-```bash
-elk eval --source c92eb2ddd084b88e02b5dfe7c2054c36 --targets 4803c6f7262e13e256f6b0fd39cdd5cf
-```
-=======
 The hidden states resulting from `elk elicit` are cached as a HuggingFace dataset to avoid having to recompute them every time we want to train a probe. The cache is stored in the same place as all other HuggingFace datasets, which is usually `~/.cache/huggingface/datasets`.
->>>>>>> 98861315
 
 ## Other commands
 
