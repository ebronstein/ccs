--- conflicted
+++ resolved
@@ -108,11 +108,7 @@
         if self.optimizer == "lbfgs":
             loss = self.train_loop_lbfgs(x0, x1, probe)
         elif self.optimizer == "adam":
-<<<<<<< HEAD
-            loss = self.train_loop_full_batch(x0, x1, probe)
-=======
-            loss = self.train_loop_adam(x0, x1, theta)
->>>>>>> 776ad5cc
+            loss = self.train_loop_adam(x0, x1, probe)
         else:
             raise ValueError(f"Optimizer {self.optimizer} is not supported")
 
@@ -182,11 +178,7 @@
         self.validate_data(data)
         return self.get_accuracy(self.best_probe, data, label, getloss)
 
-<<<<<<< HEAD
-    def train_loop_full_batch(self, x0, x1, probe):
-=======
-    def train_loop_adam(self, x0, x1, theta):
->>>>>>> 776ad5cc
+    def train_loop_adam(self, x0, x1, probe):
         """
         Performs a full batch training loop. Modifies the probe in place.
         """
