import os
from typing import Literal
import numpy as np
import pandas as pd
import json
import time

from pathlib import Path

default_config_path = (
    Path(__file__).parent.parent / Path(__file__).parent.parent / "default_config.json"
)

TRAIN_SPLIT_IDX = 0

with open(default_config_path, "r") as f:
    default_config = json.load(f)
datasets = default_config["datasets"]
model_shortcuts = default_config["model_shortcuts"]
prefix = default_config["prefix"]


def get_filtered_filenames(
    directory, model_name, dataset_name, num_data, prefix, place
):
    """
    Returns a list of filenames in the given directory
    that match the specified filter_criteria.

    :param model_name: the name of the model
    :param dataset_name: the name of the dataset
    :param hidden_states_directory: directory containing files
    :param num_data: number of data
    :param confusion: the confusion
    :param place: the place where the data is from
    """
    files = map(lambda path: str(path.relative_to(directory)), directory.glob("**/"))
    filter_criteria = (
        lambda file_name: file_name.startswith(model_name)
        and f"_{dataset_name}_" in file_name
        and f"_{num_data}_" in file_name
        and f"_{prefix}_" in file_name
        and place in file_name
    )
    filtered_files = filter(filter_criteria, files)
    return [directory / f for f in filtered_files]


def organize(hidden_states, mode):
    """
    Whether to do minus, to concat or do nothing
    """
    if mode in ["0", "1"]:
        return hidden_states[int(mode)]
    elif mode == "minus":
        return hidden_states[0] - hidden_states[1]
    elif mode == "concat":
        return np.concatenate(hidden_states, axis=-1)

    raise NotImplementedError("This mode is not supported.")


def normalize(
    hidden_states,
    permutation,
    scale: Literal["original", "none", "elementwise", "layernorm"] = "original",
    demean=True,
    include_test_set=False,
):
    labels_length = len(hidden_states[0][1])
    data_indexes_used = (
        np.arange(labels_length) if include_test_set else permutation[TRAIN_SPLIT_IDX]
    )

    if demean:
        # center the data
        means = [
            np.mean(data[data_indexes_used], axis=0) for data, label in hidden_states
        ]

        hidden_states = [
            (data - mean, label) for (data, label), mean in zip(hidden_states, means)
        ]

    if scale == "original" or scale == "elementwise":
        if scale == "original":
            # make vectors have an average norm of sqrt(d)
            scale_factors = [
                np.mean(np.linalg.norm(data[data_indexes_used], axis=1))
                / np.sqrt(data.shape[1])
                for data, label in hidden_states
            ]
        else:
            # make each coordinate of the vector have a standard deviation of 1
            scale_factors = [
                np.std(data[data_indexes_used], axis=0) for data, label in hidden_states
            ]
        hidden_states = [
            (data / scale_factor, label)
            for (data, label), scale_factor in zip(hidden_states, scale_factors)
        ]
    elif scale == "layernorm":
        # make each vector have a norm of 1
        hidden_states = [
            (data / np.linalg.norm(data, axis=1), label)
            for data, label in hidden_states
        ]
    elif scale != "none":
        raise NotImplementedError(f"Scale {scale} is not supported.")

    return hidden_states


def get_permutation(hidden_states, rate=0.6):
    labels = hidden_states[0][1]  # TODO: Are these really labels?
    labels_length = len(labels)
    permutation = np.random.permutation(range(labels_length)).reshape(-1)
    return [
        permutation[: int(labels_length * rate)],
        permutation[int(labels_length * rate) :],
    ]


def get_hidden_states(
    hidden_states_directory,
    model_name,
    dataset_name,
    prefix="normal",
    language_model_type="encoder",
    layer=-1,
    num_data=1000,
    mode="minus",
    place="last",
):
    print(
        f"start loading {language_model_type} hidden states {layer} for"
        f" {model_name} with {prefix} prefix. Mode:"
        f" {mode}"
    )

    filtered_filenames = get_filtered_filenames(
        hidden_states_directory, model_name, dataset_name, num_data, prefix, place
    )
    print("filtered_filenames", filtered_filenames)

    hidden_states = []
    for filename in filtered_filenames:
        negative_states = np.load(filename / "0.npy")
        positive_states = np.load(filename / "1.npy")

        organized_states = organize(
            [negative_states[:, layer], positive_states[:, layer]], mode=mode
        )
        hidden_states.append(organized_states)

    print(
        f"{len(hidden_states)} prompts for {dataset_name}, with shape"
        f" {hidden_states[0].shape}"
    )
    labels = [
        np.array(pd.read_csv(filename / "frame.csv")["label"].to_list())
        for filename in filtered_filenames
    ]

    return [(u, v) for u, v in zip(hidden_states, labels)]


# TODO: Make this function less insane
def split(hidden_states, permutation, prompts, split="train"):
    split_idx = TRAIN_SPLIT_IDX if split == "train" else (1 - TRAIN_SPLIT_IDX)
    split = []
    for prompt_idx in prompts:
        labels = hidden_states[prompt_idx][1]
        split.append(
            [
                hidden_states[prompt_idx][0][permutation[split_idx]],
                labels[permutation[split_idx]],
            ]
        )

    hidden_states = np.concatenate([w[0] for w in split], axis=0)
    labels = np.concatenate([w[1] for w in split], axis=0)

    return hidden_states, labels


def save_df_to_csv(args, df, prefix):
<<<<<<< HEAD
    dir = args.save_dir / f"{args.run_name}{args.model}_{prefix}_{args.seed}.csv"
=======
    dir = args.save_dir / f"{args.model}_{prefix}_{args.seed}.csv"
    dir.parent.mkdir(parents=True, exist_ok=True)
>>>>>>> 0af20213
    df.to_csv(dir, index=False)
    print(
        f"Saving to {dir} at" f" {time.strftime('%Y-%m-%d %H:%M:%S', time.localtime())}"
    )


def append_stats(stats_df, args, method, avg_accuracy, avg_accuracy_std, avg_loss):
    return stats_df.append(
        {
            "model": args.model,
            "method": method,
            "prefix": args.prefix,
            "prompt_level": "all",
            # TODO:for now we train and test on the
            # same dataset (with a split of course)
            "train": args.dataset,
            "test": args.dataset,
            "accuracy": avg_accuracy,
            "std": avg_accuracy_std,
            "language_model_type": args.language_model_type,
            "layer": args.layer,
            "loss": avg_loss,
        },
        ignore_index=True,
    )<|MERGE_RESOLUTION|>--- conflicted
+++ resolved
@@ -185,12 +185,7 @@
 
 
 def save_df_to_csv(args, df, prefix):
-<<<<<<< HEAD
     dir = args.save_dir / f"{args.run_name}{args.model}_{prefix}_{args.seed}.csv"
-=======
-    dir = args.save_dir / f"{args.model}_{prefix}_{args.seed}.csv"
-    dir.parent.mkdir(parents=True, exist_ok=True)
->>>>>>> 0af20213
     df.to_csv(dir, index=False)
     print(
         f"Saving to {dir} at" f" {time.strftime('%Y-%m-%d %H:%M:%S', time.localtime())}"
