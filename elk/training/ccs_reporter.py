--- conflicted
+++ resolved
@@ -100,11 +100,7 @@
 
         self.norm = None
 
-<<<<<<< HEAD
-        layers: list[nn.Module] = [
-=======
         layers = [
->>>>>>> 76b5eb16
             nn.Linear(
                 in_features,
                 1 if cfg.num_layers < 2 else hidden_size,
