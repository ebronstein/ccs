--- conflicted
+++ resolved
@@ -27,17 +27,7 @@
         type=str,
         default="default",
         choices=("default", "spherical", "zero"),
-<<<<<<< HEAD
-        help="Initialization for CCS probe.",
-=======
         help="Initialization for reporter.",
-    )
-    parser.add_argument(
-        "--label-frac",
-        type=float,
-        default=0.0,
-        help="Fraction of labeled data to use for training.",
->>>>>>> 28d59b03
     )
     parser.add_argument(
         "--label-frac",
@@ -75,11 +65,7 @@
         "--supervised-weight",
         type=float,
         default=0.0,
-<<<<<<< HEAD
-        help="Weight of the supervised loss in the CCS objective.",
-=======
         help="Weight of the supervised loss in the reporter objective.",
->>>>>>> 28d59b03
     )
     parser.add_argument(
         "--weight-decay",
