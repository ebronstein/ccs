"""Main training loop."""

<<<<<<< HEAD
=======
from ..files import elk_cache_dir
from ..utils import select_usable_gpus
from ..extraction import ExtractionConfig
from .preprocessing import load_hidden_states, normalize
from .reporter import OptimConfig, Reporter, ReporterConfig
from dataclasses import dataclass
from hashlib import md5
from pathlib import Path
from sklearn.linear_model import LogisticRegression
from sklearn.metrics import accuracy_score, roc_auc_score
from tqdm.auto import tqdm
from typing import Literal, Optional
>>>>>>> 946372d2
import csv
import pickle
import random

import numpy as np
import torch
<<<<<<< HEAD
import torch.distributed as dist
from sklearn.linear_model import LogisticRegression
from sklearn.metrics import accuracy_score, roc_auc_score
from tqdm.auto import tqdm

from elk.files import args_to_uuid

from ..files import elk_cache_dir
from .preprocessing import load_hidden_states, normalize
from .reporter import Reporter
=======
import torch.multiprocessing as mp
>>>>>>> 946372d2


@dataclass
class RunConfig:
    """Full specification of a reporter training run.

    Args:
        data: Config specifying hidden states on which the reporter will be trained.
        net: Config for building the reporter network.
        optim: Config for the `.fit()` loop.
    """

    data: ExtractionConfig
    net: ReporterConfig
    optim: OptimConfig

    label_frac: float = 0.0
    max_gpus: int = -1
    normalization: Literal["legacy", "elementwise", "meanonly"] = "meanonly"
    skip_baseline: bool = False


def train_task(
    input_q: mp.Queue, out_q: mp.Queue, cfg: RunConfig, device: str, out_dir: Path
):
    """Worker function for training reporters in parallel."""

    # Reproducibility
    np.random.seed(cfg.net.seed)
    random.seed(cfg.net.seed)
    torch.manual_seed(cfg.net.seed)

    while not input_q.empty():
        i, *data = input_q.get()
        out_q.put((i, *train_reporter(cfg, i, *data, device, out_dir)))  # type: ignore


def train_reporter(
    cfg: RunConfig,
    layer_index: int,
    train_h: torch.Tensor,
    val_h: torch.Tensor,
    train_labels: torch.Tensor,
    val_labels: torch.Tensor,
    device: str,
    out_dir: Path,
):
    """Train a single reporter on a single layer."""

    # Note: currently we're just upcasting to float32 so we don't have to deal with
    # grad scaling (which isn't supported for LBFGS), while the hidden states are
    # saved in float16 to save disk space. In the future we could try to use mixed
    # precision training in at least some cases.
    x0, x1 = train_h.to(device).float().chunk(2, dim=-1)
    val_x0, val_x1 = val_h.to(device).float().chunk(2, dim=-1)

    train_labels_aug = torch.cat([train_labels, 1 - train_labels])
    val_labels_aug = torch.cat([val_labels, 1 - val_labels])

    reporter = Reporter(train_h.shape[-1] // 2, cfg.net, device=device)
    if cfg.label_frac:
        num_labels = round(cfg.label_frac * len(train_labels))
        labels = train_labels[:num_labels].to(device)
    else:
        labels = None

    train_loss = reporter.fit((x0, x1), labels, cfg.optim)
    val_result = reporter.score(
        (val_x0, val_x1),
        val_labels.to(device),
    )

<<<<<<< HEAD
    if not args.reporter_name:
        args.reporter_name = args_to_uuid(args)
        print("args.reporter_name", args.reporter_name)

    # Reproducibility
    np.random.seed(args.seed)
    random.seed(args.seed)
    torch.manual_seed(args.seed)
=======
    lr_dir = out_dir / "lr_models"
    reporter_dir = out_dir / "reporters"
>>>>>>> 946372d2

    lr_dir.mkdir(parents=True, exist_ok=True)
    reporter_dir.mkdir(parents=True, exist_ok=True)
    stats = [train_loss, *val_result]

    if not cfg.skip_baseline:
        # TODO: Once we implement cross-validation for CCS, we should benchmark
        # against LogisticRegressionCV here.
        lr_model = LogisticRegression(max_iter=10_000)
        lr_model.fit(torch.cat([x0, x1]).cpu(), train_labels_aug)

        lr_preds = lr_model.predict_proba(torch.cat([val_x0, val_x1]).cpu())[:, 1]
        lr_acc = accuracy_score(val_labels_aug, lr_preds > 0.5)
        lr_auroc = roc_auc_score(val_labels_aug, lr_preds)

        stats += [lr_auroc, lr_acc]
        with open(lr_dir / f"layer_{layer_index}.pkl", "wb") as file:
            pickle.dump(lr_model, file)

    with open(reporter_dir / f"layer_{layer_index}.pt", "wb") as file:
        torch.save(reporter, file)

    return stats


def train(cfg: RunConfig, out_dir: Optional[Path]):
    # We use a multiprocessing context with "spawn" as the start method so CUDA works
    ctx = mp.get_context("spawn")

    data_uuid = md5(pickle.dumps(cfg.data)).hexdigest()
    data_dir = elk_cache_dir() / data_uuid

    # Load the training hidden states.
    train_hiddens, train_labels = load_hidden_states(path=data_dir / "train_hiddens.pt")

    # Load the validation hidden states.
    val_hiddens, val_labels = load_hidden_states(
        path=data_dir / "validation_hiddens.pt"
    )
    if out_dir:
        out_dir.mkdir(parents=True, exist_ok=True)
    else:
        # Save the results in the same directory as the hidden states,
        # if no output directory is specified.
        out_dir = data_dir

    # Ensure that the states are valid.
    assert len(set(train_labels)) > 1
    assert len(set(val_labels)) > 1

    # Normalize the hidden states with the specified method.
    train_hiddens, val_hiddens = normalize(
        train_hiddens, val_hiddens, cfg.normalization
    )

    L = train_hiddens.shape[1]

    train_layers = train_hiddens.unbind(1)
    val_layers = val_hiddens.unbind(1)
    iterator = zip(train_layers, val_layers)

    # Intelligently select device indices to use based on free memory.
    # TODO: Set the min_memory argument to some heuristic lower bound
    device_indices = select_usable_gpus(cfg.max_gpus)
    devices = [f"cuda:{i}" for i in device_indices] if device_indices else ["cpu"]

<<<<<<< HEAD
        statistics.append(stats)
        reporters.append(reporter)

    reporters.reverse()
    lr_models.reverse()

    path = elk_cache_dir() / args.name / "reporters" / args.reporter_name
    path.mkdir(parents=True, exist_ok=True)

    if rank == 0:
=======
    # Collect the results and update the progress bar.
    with open(out_dir / "eval.csv", "w") as f:
>>>>>>> 946372d2
        cols = ["layer", "train_loss", "loss", "acc", "cal_acc", "auroc"]
        if not cfg.skip_baseline:
            cols += ["lr_auroc", "lr_acc"]

        writer = csv.writer(f)
        writer.writerow(cols)

        # Don't bother with multiprocessing if we're only using one device.
        if len(devices) == 1:
            pbar = tqdm(iterator, total=L, unit="layer")
            for i, (train_h, val_h) in enumerate(pbar):
                train_reporter(
                    cfg,
                    i,
                    train_h,
                    val_h,
                    train_labels,
                    val_labels,
                    device=devices[0],
                    out_dir=out_dir,
                )
        else:
            # Use one queue to distribute the work to the workers, and another to
            # collect the results.
            data_queue = ctx.Queue()
            result_queue = ctx.Queue()
            for i, (train_h, val_h) in enumerate(iterator):
                data_queue.put((i, train_h, val_h, train_labels, val_labels))

            # Apparently the .put() command is non-blocking, so we need to wait
            # until the queue is filled before starting the workers.
            while data_queue.empty():
                pass

            # Start the workers.
            workers = []
            for device in devices:
                worker = ctx.Process(
                    target=train_task,
                    args=(data_queue, result_queue, cfg),
                    kwargs=dict(device=device, out_dir=out_dir),
                )
                worker.start()
                workers.append(worker)

            pbar = tqdm(total=L, unit="layer")
            for _ in range(L):
                i, *stats = result_queue.get()
                pbar.update()
                writer.writerow([L - i] + [f"{s:.4f}" for s in stats])

            # Workers should be done by now.
            pbar.close()
            for worker in workers:
                worker.join()<|MERGE_RESOLUTION|>--- conflicted
+++ resolved
@@ -1,7 +1,5 @@
 """Main training loop."""
 
-<<<<<<< HEAD
-=======
 from ..files import elk_cache_dir
 from ..utils import select_usable_gpus
 from ..extraction import ExtractionConfig
@@ -14,27 +12,13 @@
 from sklearn.metrics import accuracy_score, roc_auc_score
 from tqdm.auto import tqdm
 from typing import Literal, Optional
->>>>>>> 946372d2
 import csv
 import pickle
 import random
 
 import numpy as np
 import torch
-<<<<<<< HEAD
-import torch.distributed as dist
-from sklearn.linear_model import LogisticRegression
-from sklearn.metrics import accuracy_score, roc_auc_score
-from tqdm.auto import tqdm
-
-from elk.files import args_to_uuid
-
-from ..files import elk_cache_dir
-from .preprocessing import load_hidden_states, normalize
-from .reporter import Reporter
-=======
 import torch.multiprocessing as mp
->>>>>>> 946372d2
 
 
 @dataclass
@@ -107,19 +91,8 @@
         val_labels.to(device),
     )
 
-<<<<<<< HEAD
-    if not args.reporter_name:
-        args.reporter_name = args_to_uuid(args)
-        print("args.reporter_name", args.reporter_name)
-
-    # Reproducibility
-    np.random.seed(args.seed)
-    random.seed(args.seed)
-    torch.manual_seed(args.seed)
-=======
     lr_dir = out_dir / "lr_models"
     reporter_dir = out_dir / "reporters"
->>>>>>> 946372d2
 
     lr_dir.mkdir(parents=True, exist_ok=True)
     reporter_dir.mkdir(parents=True, exist_ok=True)
@@ -186,21 +159,8 @@
     device_indices = select_usable_gpus(cfg.max_gpus)
     devices = [f"cuda:{i}" for i in device_indices] if device_indices else ["cpu"]
 
-<<<<<<< HEAD
-        statistics.append(stats)
-        reporters.append(reporter)
-
-    reporters.reverse()
-    lr_models.reverse()
-
-    path = elk_cache_dir() / args.name / "reporters" / args.reporter_name
-    path.mkdir(parents=True, exist_ok=True)
-
-    if rank == 0:
-=======
     # Collect the results and update the progress bar.
     with open(out_dir / "eval.csv", "w") as f:
->>>>>>> 946372d2
         cols = ["layer", "train_loss", "loss", "acc", "cal_acc", "auroc"]
         if not cfg.skip_baseline:
             cols += ["lr_auroc", "lr_acc"]
