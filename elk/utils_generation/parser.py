import argparse
import json
from transformers import AutoConfig
from pathlib import Path


<<<<<<< HEAD
with open(default_config_path, "r") as f:
    default_config = json.load(f)
datasets = default_config["datasets"]
prefix = default_config["prefix"]
model_shortcuts = default_config["model_shortcuts"]
=======
def get_args():
    default_config_path = Path(__file__).parent.parent / "default_config.json"
    with open(default_config_path, "r") as f:
        default_config = json.load(f)
        datasets = default_config["datasets"]
        models = default_config["models"]
        prefix = default_config["prefix"]
        models_layer_num = default_config["models_layer_num"]
>>>>>>> e87da87e

    parser = get_parser()
    args = parser.parse_args()

    # Default to CUDA iff available
    if args.device is None:
        import torch

        args.device = "cuda" if torch.cuda.is_available() else "cpu"

    if args.datasets == ["all"]:
        args.datasets = datasets
    else:
        for w in args.datasets:
            assert w in datasets, NotImplementedError(
                "Dataset {} not  in {}. Please check the name of the dataset!".format(
                    w, default_config_path
                )
            )

    # if (args.cal_zeroshot or args.cal_logits) and "bert" in args.model:
    # Add features. Only forbid cal_logits for bert type model now
    if args.cal_logits and "bert" in args.model:
        raise NotImplementedError(
            "You use {}, but bert type models do not have standard logits. Please set"
            " cal_logits to 0.".format(args.model)
        )

    assert args.model in models, NotImplementedError(
        "You use model {}, but it's not . For any new model, please make sure you"
        " implement the code in `load_utils` and `generation`, and then  it in"
        " `parser.py`".format(args.model)
    )

    for prefix in args.prefix:
        assert prefix in prefix, NotImplementedError(
            "Invalid prefix name {}. Please check your prefix name. To add new prefix,"
            " please mofidy `utils_generation/prompts.json` \
                and new prefix in {}.json.".format(
                prefix, default_config_path
            )
        )

    # Set default states_location according to model type
    if args.states_location == "null":
        args.states_location = "decoder" if "gpt" in args.model else "encoder"

    if args.states_location == "encoder" and args.cal_hiddenstates:
        assert "gpt" not in args.model, ValueError(
            "GPT type model does not have encoder. Please set `states_location` to"
            " `decoder`."
        )
    if args.states_location == "decoder" and args.cal_hiddenstates:
        assert "bert" not in args.model, ValueError(
            "BERT type model does not have decoder. Please set `states_location` to"
            " `encoder`."
        )
    # Set index into int.
    for i in range(len(args.states_index)):
        pos_index = int(args.states_index[i]) % models_layer_num[args.model]
        # For decoder, the index lies in [0,layer_num)
        # For encoder, the index lies in [-layer_num, -1]
        args.states_index[i] = (
            pos_index
            if args.states_location == "decoder"
            else pos_index - models_layer_num[args.model]
        )

    print(
        "\n\n-------------------------------- Args --------------------------------\n\n"
    )
    for key in list(vars(args).keys()):
        print("{}: {}".format(key, vars(args)[key]))

    return args


def get_parser():
    parser = argparse.ArgumentParser()

    # datasets loading
    parser.add_argument(
        "--data-base-dir",
        type=Path,
        default="datasets/complete_ten",
        help=(
            "The base dir of all datasets (csv files) you want to generate hidden"
            " states."
        ),
    )
    parser.add_argument(
        "--datasets",
        nargs="+",
        help=(
            "List of name of datasets you want to use. Please make sure that the path"
            ' of file is like `data_base_dir / (name + ".csv")` for all name'
            " in datasets"
        ),
    )

    # models loading
    parser.add_argument(
        "--model",
        type=str,
        help=(
            "The model you want to use. Please use the model in huggingface and only"
            " leave the final path, i.e. for `allenai/unifiedqa-t5-11b`, only input"
            " `unifiedqa-t5-11b`."
        ),
    )
    parser.add_argument(
        "--parallelize",
        action="store_true",
        help=(
            "Whether to parallelize models in multiple gpus. Please notice that at"
            " least one gpu must be provided by `CUDA_VISIBLE_DEVICES` or `os.environ`."
            " Using this args will help split the model equally in all gpus you"
            " provide."
        ),
    )
    parser.add_argument(
<<<<<<< HEAD
=======
        "--cache-dir",
        type=Path,
        default="models",
        help="The path to save and load pretrained model.",
    )
    parser.add_argument(
>>>>>>> e87da87e
        "--device",
        type=str,
        help="PyTorch device to use. Default is cuda:0 if available.",
    )
    parser.add_argument(
        "--trained-models-path",
        type=Path,
        default="trained",
        help="Where to save the ccs model and logisitc regression model.",
    )

    # datasets processing
    parser.add_argument(
        "--prefix",
        type=str,
        nargs="+",
        default=["normal"],
        help=(
            "The name of prefix added before the question. normal means no index. You"
            " can go to `utils_generation/prompts.json` to add new prompt."
        ),
    )
    parser.add_argument(
        "--num-data",
        nargs="+",
        default=[1000],
        help=(
            "number of data points you want to use in each datasets. If one integer is"
            " provide, if will be extended to a list with the same length as"
            " `datasets`. If the size of datasets are no enough, will use all the data"
            " points."
        ),
    )
    parser.add_argument(
        "--reload-data",
        action="store_true",
        help=(
            "Whether to use the old version of datasets if there exists one. Using"
            " `reload_data` will let the program reselect data points from the"
            " datasets."
        ),
    )
    parser.add_argument(
        "--prompt-idx",
        nargs="+",
        default=[0],
        help="The indices of prompt you want to use.",
    )

    # generation & zero-shot accuracy calculation
    parser.add_argument(
        "--cal-zeroshot",
        type=int,
        default=1,
        help="Whether to calculate the zero-shot accuracy.",
    )
    parser.add_argument(
        "--cal-hiddenstates",
        type=int,
        default=1,
        help="Whether to extract the hidden states.",
    )
    parser.add_argument(
        "--cal-logits",
        type=int,
        default=0,
        help=(
            "Whether to extract the logits of the token in which the prediction firstly"
            " differs."
        ),
    )
    parser.add_argument(
        "--token-place",
        type=str,
        default="last",
        help=(
            "Determine which token's hidden states will be generated. Can be `first` or"
            " `last` or `average`."
        ),
    )
    parser.add_argument(
        "--states-location",
        type=str,
        default="null",
        choices=["encoder", "decoder", "null"],
        help=(
            "Whether to generate encoder hidden states or decoder hidden states."
            " Default is null, which will be extended to decoder when the model is gpt"
            " or encoder otherwise."
        ),
    )
    parser.add_argument(
        "--states-index",
        nargs="+",
        default=[-1],
        help=(
            "List of layer hidden states index to generate. -1 means the last layer."
            " For encoder, we will transform positive index into negative. For example,"
            " T0pp has 25 layer, indexed by 0, ..., 24. Index 20 will be transformed"
            " into -5. For decoder, index will instead be transform into non-negative"
            " value. For example, the last decoder layer will be 24 (rather than -1)."
            " The choice between encoder and decoder is specified by `states_location`."
            " For decoder, answer will be padded into token rather than into the input."
        ),
    )
    parser.add_argument(
        "--tag",
        type=str,
        default="",
        help="Tag added as the suffix of the directory.",
    )
    parser.add_argument(
        "--save-base-dir",
        type=Path,
        default="generation_results",
        help="The base dir where you want to save the directories of hidden states.",
    )
    parser.add_argument(
        "--save-csv-name",
        type=str,
        default="results",
        help="Name of csv that store all running records.",
    )
    parser.add_argument(
        "--save-all-layers",
        action="store_true",
        help=(
            "Whether to save the hidden states of all layers. Notice that this will"
            " increase the disk load significantly."
        ),
    )
    parser.add_argument(
        "--print-more", action="store_true", help="Whether to print more."
    )
<<<<<<< HEAD
    args = parser.parse_args()

    # Default to CUDA iff available
    if args.device is None:
        import torch

        args.device = "cuda" if torch.cuda.is_available() else "cpu"

    if args.datasets == ["all"]:
        args.datasets = datasets
    else:
        for w in args.datasets:
            assert w in datasets, NotImplementedError(
                "Dataset {} not  in {}. Please check the name of the dataset!".format(
                    w, default_config_path
                )
            )

    # if (args.cal_zeroshot or args.cal_logits) and "bert" in args.model:
    # Add features. Only forbid cal_logits for bert type model now
    if args.cal_logits and "bert" in args.model:
        raise NotImplementedError(
            "You use {}, but bert type models do not have standard logits. Please set"
            " cal_logits to 0.".format(args.model)
        )

    for prefix in args.prefix:
        assert prefix in prefix, NotImplementedError(
            "Invalid prefix name {}. Please check your prefix name. To add new prefix,"
            " please mofidy `utils_generation/prompts.json` \
                and new prefix in {}.json.".format(
                prefix, default_config_path
            )
        )

    # Set default states_location according to model type
    if args.states_location == "null":
        args.states_location = "decoder" if "gpt" in args.model else "encoder"

    if args.states_location == "encoder" and args.cal_hiddenstates:
        assert "gpt" not in args.model, ValueError(
            "GPT type model does not have encoder. Please set `states_location` to"
            " `decoder`."
        )
    if args.states_location == "decoder" and args.cal_hiddenstates:
        assert "bert" not in args.model, ValueError(
            "BERT type model does not have decoder. Please set `states_location` to"
            " `encoder`."
        )
    args.model = model_shortcuts.get(args.model, args.model)
    config = AutoConfig.from_pretrained(args.model)
    layer_num = getattr(config, "num_layers", config.num_hidden_layers)

    # Set index into int.
    for i in range(len(args.states_index)):
        pos_index = int(args.states_index[i]) % layer_num
        # For decoder, the index lies in [0,layer_num)
        # For encoder, the index lies in [-layer_num, -1]
        args.states_index[i] = (
            pos_index if args.states_location == "decoder" else pos_index - layer_num
        )

    print(
        "\n\n-------------------------------- Args --------------------------------\n\n"
    )
    for key in list(vars(args).keys()):
        print("{}: {}".format(key, vars(args)[key]))
=======
>>>>>>> e87da87e

    return parser<|MERGE_RESOLUTION|>--- conflicted
+++ resolved
@@ -4,22 +4,13 @@
 from pathlib import Path
 
 
-<<<<<<< HEAD
-with open(default_config_path, "r") as f:
-    default_config = json.load(f)
-datasets = default_config["datasets"]
-prefix = default_config["prefix"]
-model_shortcuts = default_config["model_shortcuts"]
-=======
 def get_args():
     default_config_path = Path(__file__).parent.parent / "default_config.json"
     with open(default_config_path, "r") as f:
         default_config = json.load(f)
         datasets = default_config["datasets"]
-        models = default_config["models"]
         prefix = default_config["prefix"]
-        models_layer_num = default_config["models_layer_num"]
->>>>>>> e87da87e
+        model_shortcuts = default_config["model_shortcuts"]
 
     parser = get_parser()
     args = parser.parse_args()
@@ -48,12 +39,6 @@
             " cal_logits to 0.".format(args.model)
         )
 
-    assert args.model in models, NotImplementedError(
-        "You use model {}, but it's not . For any new model, please make sure you"
-        " implement the code in `load_utils` and `generation`, and then  it in"
-        " `parser.py`".format(args.model)
-    )
-
     for prefix in args.prefix:
         assert prefix in prefix, NotImplementedError(
             "Invalid prefix name {}. Please check your prefix name. To add new prefix,"
@@ -77,15 +62,18 @@
             "BERT type model does not have decoder. Please set `states_location` to"
             " `encoder`."
         )
+
+    args.model = model_shortcuts.get(args.model, args.model)
+    config = AutoConfig.from_pretrained(args.model)
+    layer_num = getattr(config, "num_layers", config.num_hidden_layers)
+
     # Set index into int.
     for i in range(len(args.states_index)):
-        pos_index = int(args.states_index[i]) % models_layer_num[args.model]
+        pos_index = int(args.states_index[i]) % layer_num
         # For decoder, the index lies in [0,layer_num)
         # For encoder, the index lies in [-layer_num, -1]
         args.states_index[i] = (
-            pos_index
-            if args.states_location == "decoder"
-            else pos_index - models_layer_num[args.model]
+            pos_index if args.states_location == "decoder" else pos_index - layer_num
         )
 
     print(
@@ -141,15 +129,6 @@
         ),
     )
     parser.add_argument(
-<<<<<<< HEAD
-=======
-        "--cache-dir",
-        type=Path,
-        default="models",
-        help="The path to save and load pretrained model.",
-    )
-    parser.add_argument(
->>>>>>> e87da87e
         "--device",
         type=str,
         help="PyTorch device to use. Default is cuda:0 if available.",
@@ -284,75 +263,5 @@
     parser.add_argument(
         "--print-more", action="store_true", help="Whether to print more."
     )
-<<<<<<< HEAD
-    args = parser.parse_args()
-
-    # Default to CUDA iff available
-    if args.device is None:
-        import torch
-
-        args.device = "cuda" if torch.cuda.is_available() else "cpu"
-
-    if args.datasets == ["all"]:
-        args.datasets = datasets
-    else:
-        for w in args.datasets:
-            assert w in datasets, NotImplementedError(
-                "Dataset {} not  in {}. Please check the name of the dataset!".format(
-                    w, default_config_path
-                )
-            )
-
-    # if (args.cal_zeroshot or args.cal_logits) and "bert" in args.model:
-    # Add features. Only forbid cal_logits for bert type model now
-    if args.cal_logits and "bert" in args.model:
-        raise NotImplementedError(
-            "You use {}, but bert type models do not have standard logits. Please set"
-            " cal_logits to 0.".format(args.model)
-        )
-
-    for prefix in args.prefix:
-        assert prefix in prefix, NotImplementedError(
-            "Invalid prefix name {}. Please check your prefix name. To add new prefix,"
-            " please mofidy `utils_generation/prompts.json` \
-                and new prefix in {}.json.".format(
-                prefix, default_config_path
-            )
-        )
-
-    # Set default states_location according to model type
-    if args.states_location == "null":
-        args.states_location = "decoder" if "gpt" in args.model else "encoder"
-
-    if args.states_location == "encoder" and args.cal_hiddenstates:
-        assert "gpt" not in args.model, ValueError(
-            "GPT type model does not have encoder. Please set `states_location` to"
-            " `decoder`."
-        )
-    if args.states_location == "decoder" and args.cal_hiddenstates:
-        assert "bert" not in args.model, ValueError(
-            "BERT type model does not have decoder. Please set `states_location` to"
-            " `encoder`."
-        )
-    args.model = model_shortcuts.get(args.model, args.model)
-    config = AutoConfig.from_pretrained(args.model)
-    layer_num = getattr(config, "num_layers", config.num_hidden_layers)
-
-    # Set index into int.
-    for i in range(len(args.states_index)):
-        pos_index = int(args.states_index[i]) % layer_num
-        # For decoder, the index lies in [0,layer_num)
-        # For encoder, the index lies in [-layer_num, -1]
-        args.states_index[i] = (
-            pos_index if args.states_location == "decoder" else pos_index - layer_num
-        )
-
-    print(
-        "\n\n-------------------------------- Args --------------------------------\n\n"
-    )
-    for key in list(vars(args).keys()):
-        print("{}: {}".format(key, vars(args)[key]))
-=======
->>>>>>> e87da87e
 
     return parser