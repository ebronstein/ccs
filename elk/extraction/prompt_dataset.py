from ..math_util import stochastic_round_constrained
from ..promptsource import DatasetTemplates
from ..utils import assert_type, compute_class_balance, infer_label_column, undersample
from dataclasses import dataclass
<<<<<<< HEAD
from datasets import (
    DatasetDict,
    IterableDataset,
    Dataset,
    load_dataset,
    concatenate_datasets,
)
=======
from datasets import DatasetDict, load_dataset, ClassLabel, Value
>>>>>>> ab729c4e
from numpy.typing import NDArray
from random import Random
from simple_parsing.helpers import field, Serializable
from torch.utils.data import Dataset as TorchDataset
from typing import Optional
import numpy as np


@dataclass
class Prompt:
    """A question, its possible answers, and the correct answer.
    A question is a template applied to a predicate."""

    question: str
    answers: list[str]
    label: int
    template_name: str

    def to_string(self, answer_idx: int, sep: str = "\n") -> str:
        return f"{self.question}{sep}{self.answers[answer_idx]}"


@dataclass
class PromptConfig(Serializable):
    """
    Args:
        dataset: Space-delimited name of the HuggingFace dataset to use, e.g.
            `"super_glue boolq"` or `"imdb"`.
        balance: Whether to force class balance in the dataset using undersampling.
        label_column: The column containing the labels. By default, we infer this from
            the datatypes of the columns in the dataset; if there is only one column
            with a `ClassLabel` datatype, we use that.
        max_examples: The maximum number of examples to use from the val dataset.
            If a single number, use at most that many examples for each split. If a list
            of length 2, use the first element for the train split and the second for
            the val split. If empty, use all examples. Defaults to empty.
        num_shots: The number of examples to use in few-shot prompts. If zero, prompts
            are zero-shot. Defaults to 0.
        seed: The seed to use for prompt randomization. Defaults to 42.
        num_variants: The number of prompt templates to apply to each predicate upon
            call to __getitem__. Use -1 to apply all available templates. Defaults to 1.
    """

    datasets: list[str] = field(positional=True)
    balance: bool = False
    label_column: Optional[str] = None
    max_examples: list[int] = field(default_factory=list)
    num_shots: int = 0
    seed: int = 42
    num_variants: int = 1

    def __post_init__(self):
        if len(self.max_examples) > 2:
            raise ValueError(
                "max_examples should be a list of length 0, 1, or 2,"
                f"but got {len(self.max_examples)}"
            )


class PromptDataset(TorchDataset):
    """Wrapper for a HuggingFace dataset which generates prompts with `promptsource`.

    Usually `promptsource` has multiple prompt templates for a given dataset. We handle
    this in two ways. When `strategy` is set to `"randomize"` (the default), we sample
    a random prompt template for each example on-the-fly when `__getitem__` is called,
    using the seed passed to `__init__`. Note this means that the same example may be
    assigned a different prompt template if `__getitem__` is called multiple times with
    the same index.  TODO redo this documentation

    When `strategy` is set to `"all"`, we "broadcast" the prompt templates across the
    dataset, multiplying its effective size by the number of templates.

    Example:
    >>> prompts = PromptDataset("super_glue", "boolq", split="train")
    >>> prompt = prompts[0]
    >>> prompt.to_string(0)
    "Henry Mills (Once Upon a Time) -- Henry Daniel Mills is a fictional character...
    """

    def __init__(
        self,
        cfg: PromptConfig,
        rank: int = 0,
        world_size: int = 1,
        split: str = "validation",
        dataset_index: int = 0,  # which dataset in cfg.datasets to use
    ):
        # super.__init__(self)

        dataset = cfg.datasets[dataset_index]
        ds_name, _, config_name = dataset.partition(" ")

        self.num_shots = cfg.num_shots
        self.prompter = DatasetTemplates(ds_name, config_name or None)  # type: ignore
        self.rng = Random(cfg.seed)
        self.num_variants = (
            cfg.num_variants if cfg.num_variants > 0 else len(self.prompter.templates)
        )

        ds_dict = assert_type(
            DatasetDict,  # TODO: Should we support IterableDataset?
            load_dataset(ds_name, config_name or None),
        )

        # By default we use the existing train-validation/test split in the dataset.
        # If it doesn't exist, we create our own 75/25 train-test split. Crucially,
        # because the RNG is always seeded, this split will be the same for independent
        # instantiations of PromptDataset (unless you set the seed to something else).
        # This allows you to just set split="train" and split="test" for any dataset
        # and not worry about train-test leakage.

        split_name, *others = ds_dict.keys()
        if not others:
            print("Creating a 75/25 train-test split...")

            # Don't shuffle now because we're going to shuffle later
            ds_dict = ds_dict[split_name].train_test_split(
                seed=cfg.seed, shuffle=False, stratify_by_column=cfg.label_column
            )
            assert isinstance(ds_dict, DatasetDict)

        # The 'active' split is the one that gets queried by __getitem__
        self.active_split = ds_dict[split]
        label_col = cfg.label_column or infer_label_column(self.active_split.features)
        self.label_column = label_col

        # Enforce class balance if needed
        if cfg.balance:
            self.active_split = undersample(
                self.active_split, self.rng, self.num_classes, label_col
            )
            self.class_fracs = np.ones(self.num_classes) / self.num_classes
        else:
            class_sizes = compute_class_balance(
                self.active_split, self.num_classes, label_col
            )
            self.class_fracs: NDArray[np.floating] = class_sizes / class_sizes.sum()

        # We use stratified sampling to create few-shot prompts that are as balanced as
        # possible. If needed, create the strata now so that we can use them later.
        if cfg.num_shots > 0:
            # Sanity check that we can fit an example from every class in the prompt
            if self.num_classes > cfg.num_shots:
                raise ValueError(
                    f"Few-shot prompts should contain at least one example from each "
                    f"class; got {cfg.num_shots} examples, {self.num_classes} classes"
                )

            # Sanity check to prevent train-test leakage via few-shot prompts
            if "train" not in ds_dict:
                raise ValueError(
                    f"Dataset {cfg.datasets[dataset_index]} has no train split, "
                    "so we can't create few-shot prompts"
                )

            self.fewshot_strata = [
                ds_dict["train"].filter(lambda ex: ex[label_col] == i)
                for i in range(self.num_classes)
            ]
        else:
            self.fewshot_strata = []

        # Now shuffle the active split and truncate it if needed
        self.active_split = self.active_split.shuffle(seed=cfg.seed)

        if cfg.max_examples:
            max_examples = (
                cfg.max_examples[0]
                if split == "train" or len(cfg.max_examples) == 1
                else cfg.max_examples[1]
            )
            if 0 < max_examples < len(self.active_split):
                self.active_split = self.active_split.select(range(max_examples))

        # Shard if needed
        if world_size > 1:
            self.active_split = self.active_split.shard(world_size, rank)

    def __getitem__(self, index: int) -> list[Prompt]:
        """Get a list of prompts for a given predicate"""
        # get self.num_variants unique prompts from the template pool
        template_names = self.rng.sample(
            self.prompter.templates.keys(), self.num_variants
        )

        example = self.active_split[index]

        prompts = []
        for template_name in template_names:
            template = self.prompter.templates[template_name]

            true_label = example[self.label_column]
            answers = []
            questions = set()

            for fake_label in range(self.num_classes):
                example[self.label_column] = fake_label

                q, a = template.apply(example)
                answers.append(a)
                questions.add(q)

            assert len(questions) == 1
            question = questions.pop()

            if self.num_shots > 0:
                # Use stratified sampling to get `num_shots` examples from train set.
                # If `num_shots` is not divisible by the number of classes, stochastic
                # rounding is used to determine the number of examples per class.
                example_counts = stochastic_round_constrained(
                    list(self.class_fracs * self.num_shots), self.rng
                )
                examples = []

                for count, stratum in zip(example_counts, self.fewshot_strata):
                    indices = self.rng.sample(range(len(stratum)), count)

                    for idx in indices:
                        q, a = template.apply(stratum[idx])
                        examples.append(f"{q}\n{a}")

                self.rng.shuffle(examples)
                question = "\n\n".join(examples + [question])

            prompts.append(
                Prompt(
                    question=question,
                    answers=answers,
                    label=true_label,
                    template_name=template_name,
                )
            )
        return prompts

    def __iter__(self):
        return (self[i] for i in range(len(self.active_split)))

    def __len__(self):
        """Get the number of predicates in the dataset."""
        return len(self.active_split)

    @property
    def num_classes(self) -> int:
        """Number of classes in the underlying dataset."""
<<<<<<< HEAD

        # We piggyback on the ClassLabel feature type to get the number of classes
        return self.active_split.features[self.label_column].num_classes


class InterleavedDatasets(TorchDataset):
    def __init__(
        self,
        datasets: list[PromptDataset],
    ):
        """
        Interleave several (PromptDataset) datasets into a single dataset,
        alternating between the datasets.
        Only samples as many datapoints from each dataset as the smallest dataset.
        Args:
            datasets (`List[PromptDataset]`):
                List of datasets to interleave.
        """
        self.datasets = datasets

        if not datasets:
            raise ValueError("Unable to interleave an empty list of datasets.")

        lengths = [len(dset) for dset in datasets]
        self.min_dataset_length = min(lengths)
        self.num_datasets = len(datasets)

    def __getitem__(self, index: int) -> list[Prompt]:
        which_dataset = index % self.num_datasets
        return self.datasets[which_dataset][int(index / self.num_datasets)]

    def __iter__(self):
        return (self[i] for i in range(len(self)))

    def __len__(self):
        """Get the number of predicates in the dataset."""
        return self.num_datasets * self.min_dataset_length
=======
        if isinstance(self.active_split.features[self.label_column], ClassLabel):
            # We piggyback on the ClassLabel feature type to get the number of classes
            return self.active_split.features[self.label_column].num_classes
        elif (
            isinstance(self.active_split.features[self.label_column], Value)
            and self.active_split.features[self.label_column].dtype == "bool"
        ):
            return 2
        else:
            raise ValueError(
                f"Can't infer number of classes from label column "
                f"{self.label_column} of type "
                f"{self.active_split.features[self.label_column]}"
            )
>>>>>>> ab729c4e
<|MERGE_RESOLUTION|>--- conflicted
+++ resolved
@@ -2,17 +2,7 @@
 from ..promptsource import DatasetTemplates
 from ..utils import assert_type, compute_class_balance, infer_label_column, undersample
 from dataclasses import dataclass
-<<<<<<< HEAD
-from datasets import (
-    DatasetDict,
-    IterableDataset,
-    Dataset,
-    load_dataset,
-    concatenate_datasets,
-)
-=======
 from datasets import DatasetDict, load_dataset, ClassLabel, Value
->>>>>>> ab729c4e
 from numpy.typing import NDArray
 from random import Random
 from simple_parsing.helpers import field, Serializable
@@ -257,10 +247,20 @@
     @property
     def num_classes(self) -> int:
         """Number of classes in the underlying dataset."""
-<<<<<<< HEAD
-
-        # We piggyback on the ClassLabel feature type to get the number of classes
-        return self.active_split.features[self.label_column].num_classes
+        if isinstance(self.active_split.features[self.label_column], ClassLabel):
+            # We piggyback on the ClassLabel feature type to get the number of classes
+            return self.active_split.features[self.label_column].num_classes
+        elif (
+            isinstance(self.active_split.features[self.label_column], Value)
+            and self.active_split.features[self.label_column].dtype == "bool"
+        ):
+            return 2
+        else:
+            raise ValueError(
+                f"Can't infer number of classes from label column "
+                f"{self.label_column} of type "
+                f"{self.active_split.features[self.label_column]}"
+            )
 
 
 class InterleavedDatasets(TorchDataset):
@@ -294,20 +294,4 @@
 
     def __len__(self):
         """Get the number of predicates in the dataset."""
-        return self.num_datasets * self.min_dataset_length
-=======
-        if isinstance(self.active_split.features[self.label_column], ClassLabel):
-            # We piggyback on the ClassLabel feature type to get the number of classes
-            return self.active_split.features[self.label_column].num_classes
-        elif (
-            isinstance(self.active_split.features[self.label_column], Value)
-            and self.active_split.features[self.label_column].dtype == "bool"
-        ):
-            return 2
-        else:
-            raise ValueError(
-                f"Can't infer number of classes from label column "
-                f"{self.label_column} of type "
-                f"{self.active_split.features[self.label_column]}"
-            )
->>>>>>> ab729c4e
+        return self.num_datasets * self.min_dataset_length